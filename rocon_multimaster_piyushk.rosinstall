[
# Official Ros Stacks
{'setup-file': {'local-name': '/opt/ros/fuerte/setup.sh'}},
{'other': {'local-name': '/opt/ros/fuerte/share/ros'}},
{'other': {'local-name': '/opt/ros/fuerte/share'}},
{'other': {'local-name': '/opt/ros/fuerte/stacks'}},

# Core Zeroconf implementation
{'git': {'local-name': 'zeroconf_implementations', 'version': 'master', 'uri': 'https://github.com/stonier/zeroconf_implementations.git'}},

# Multimaster
{'git': {'local-name': 'rocon_multimaster', 'version': 'master', 'uri':'https://github.com/piyushk/rocon_multimaster.git'}},
  
# Messages  
{'git': {'local-name': 'rocon_comms', 'version': 'master', 'uri': 'https://github.com/piyushk/rocon_comms.git'}}
<<<<<<< HEAD

=======
>>>>>>> dd41ec76
]<|MERGE_RESOLUTION|>--- conflicted
+++ resolved
@@ -13,8 +13,4 @@
   
 # Messages  
 {'git': {'local-name': 'rocon_comms', 'version': 'master', 'uri': 'https://github.com/piyushk/rocon_comms.git'}}
-<<<<<<< HEAD
-
-=======
->>>>>>> dd41ec76
 ]