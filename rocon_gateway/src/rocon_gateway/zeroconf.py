--- conflicted
+++ resolved
@@ -73,64 +73,10 @@
         self._discovered_hubs.extend(new_services)
         return new_services
 
-###############################################################################
-<<<<<<< HEAD
-# Internal Methods
-=======
-# Thread
-###############################################################################
-
-
-class HubDiscovery(threading.Thread):
-    '''
-      Used to discover hubs via zeroconf.
-    '''
-    def __init__(self, external_discovery_update_hook):
-        threading.Thread.__init__(self)
-        self.discovery_update_hook = external_discovery_update_hook
-        self._trigger_shutdown = False
-        self._services = setup_ros_services()
-        self._discovery_request = zeroconf_msgs.srv.ListDiscoveredServicesRequest()
-        self._discovery_request.service_type = gateway_hub_service
-        self._discovered_hubs = []
-        if self._services:
-            self.start()
-
-    def shutdown(self):
-        '''
-          Called from the main program to shutdown this thread.
-        '''
-        self._trigger_shutdown = True
-        self.join()  # wait for the thread to finish
-
-    def run(self):
-        '''
-          The hub discovery thread worker function. Monitors zeroconf for the presence of new hubs.
-        '''
-        self._internal_sleep_period = rospy.Duration(0, 200000000)  # 200ms
-        while not rospy.is_shutdown() and not self._trigger_shutdown:
-            new_services = self._scan_for_zeroconf_hubs()
-            if new_services:
-                self.discovery_update_hook(new_services)
-            rospy.sleep(self._internal_sleep_period)
-
-    def _scan_for_zeroconf_hubs(self):
-        '''
-          This checks for new services and adds them. I'm not taking any
-          action when a discovered service disappears yet though. Probably
-          should take of that at some time.
-        '''
-        #rospy.loginfo("Gateway : checking for autodiscovered gateway hubs")
-        response = self._services["list_discovered_services"](self._discovery_request)
-        difference = lambda l1,l2: [x for x in l1 if x not in l2]
-        new_services = difference(response.services, self._discovered_hubs)
-        self._discovered_hubs.extend(new_services)
-        return new_services
 
 
 ###############################################################################
 # Functions
->>>>>>> 0a4f9208
 ###############################################################################
 
 def _resolve_address(msg):
@@ -157,13 +103,8 @@
 def _add_listener():
     '''
       Looks for the zeroconf services and attempts to add a rocon hub listener.
+      Make sure this is called only after _zeroconf_services_available returns true.
     '''
-<<<<<<< HEAD
-=======
-    zeroconf_services = {}
-    zeroconf_timeout = 5  # Amount of time to wait for the zeroconf services to appear
-    rospy.loginfo("Gateway : checking if zeroconf services are available...")
->>>>>>> 0a4f9208
     try:
         add_listener = rospy.ServiceProxy("zeroconf/add_listener", zeroconf_srvs.AddListener)
         if not add_listener(service_type=HubDiscovery.gateway_hub_service):
