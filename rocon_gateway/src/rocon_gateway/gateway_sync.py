--- conflicted
+++ resolved
@@ -361,15 +361,9 @@
         if not self.is_connected:
             return gateway_msgs.msg.Result.NO_HUB_CONNECTION, "not connected to hub, aborting" 
         elif gateway == self.unique_name:
-<<<<<<< HEAD
-            return gateway_comms.msg.Result.FLIP_NO_TO_SELF, "gateway cannot flip to itself"
+            return gateway_msgs.msg.Result.FLIP_NO_TO_SELF, "gateway cannot flip to itself"
         elif not self.hub.matchesRemoteGatewayName(gateway):
-            return gateway_comms.msg.Result.FLIP_REMOTE_GATEWAY_NOT_CONNECTED, "remote gateway is currently not connected [%s]"%gateway
-=======
-            return gateway_msgs.msg.Result.FLIP_NO_TO_SELF, "gateway cannot flip to itself"
-        elif gateway not in self.hub.listRemoteGatewayNames():
             return gateway_msgs.msg.Result.FLIP_REMOTE_GATEWAY_NOT_CONNECTED, "remote gateway is currently not connected [%s]"%gateway
->>>>>>> ace9f092
         else:
             return gateway_msgs.msg.Result.SUCCESS, ""
 
