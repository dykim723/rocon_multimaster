#!/usr/bin/env python
#       
# License: BSD
#   https://raw.github.com/robotics-in-concert/rocon_multimaster/master/multimaster_client/rocon_gateway/LICENSE 
#

##############################################################################
# Imports
##############################################################################

import roslib; roslib.load_manifest('rocon_gateway')
import rospy
import rocon_gateway
import gateway_comms.msg
import gateway_comms.srv
from urlparse import urlparse
import zeroconf_comms.srv

##############################################################################
# Gateway Configuration and Main Loop Class
##############################################################################

class Gateway():
    '''
      Currently this just provides getup and go for the gateway.
      
        1. configure ros params
        2. setup ros pubsubs, services
        3. optionally setup zeroconf if necessary and available
        4. loop until a hub connection is made, then spin
        5. shutdown
    '''
    def __init__(self):
        self.gateway_sync = None # hub and local ros master connections
        
        self.param = rocon_gateway.setupRosParameters()
        self.gateway_sync = rocon_gateway.GatewaySync(self.param) # maybe pass in the whole params dictionary?
        self._gateway_services = self._setupRosServices()

        self._zeroconf_services = {}
        if not self._attemptDirectConnection():
            self._zeroconf_services = rocon_gateway.zeroconf.setupRosServices()

    ##########################################################################
    # Main Loop
    ##########################################################################

    def spin(self):
        previously_found_hubs = []
        while not rospy.is_shutdown() and not self.gateway_sync.is_connected:
            rospy.sleep(1.0)
            if self._zeroconf_services:
                self._scanForZeroconfHubs(previously_found_hubs)
            else:
                # do nothing, just wait for a service call
                rospy.logdebug("Gateway : waiting for hub uri input.")

        rospy.loginfo("Gateway : connected to hub [%s][%s]."%(self.gateway_sync.unique_name,self.gateway_sync.hub.name)) 
        rospy.spin()
        self._shutdown()

        
    def _shutdown(self):
        '''
          Clears this gateway's information from the redis server.
        '''
        try:
            self.gateway_sync.shutdown()
        except Exception as e:
            print str(e)
        rospy.loginfo("Gateway : server cleared");
    
    #############################################
    # Ros Pubs, Subs and Services
    #############################################

    def _setupRosServices(self):
        gateway_services = {}
        gateway_services['connect_hub']   = rospy.Service('~connect_hub',   gateway_comms.srv.ConnectHub,   self.rosServiceConnectHub)
        gateway_services['gateway_info']  = rospy.Service('~gateway_info',  gateway_comms.srv.GatewayInfo,  self.rosServiceGatewayInfo)
        gateway_services['remote_gateway_info']  = rospy.Service('~remote_gateway_info',  gateway_comms.srv.RemoteGatewayInfo,  self.rosServiceRemoteGatewayInfo)
        gateway_services['advertise']     = rospy.Service('~advertise',     gateway_comms.srv.Advertise,    self.gateway_sync.rosServiceAdvertise)
        gateway_services['advertise_all'] = rospy.Service('~advertise_all', gateway_comms.srv.AdvertiseAll, self.gateway_sync.rosServiceAdvertiseAll)        
        gateway_services['flip']          = rospy.Service('~flip',          gateway_comms.srv.Flip,         self.gateway_sync.rosServiceFlip)        
        gateway_services['flip_all']      = rospy.Service('~flip_all',      gateway_comms.srv.FlipAll,      self.gateway_sync.rosServiceFlipAll)
        return gateway_services        
     
    #############################################
    # Ros Service Callbacks
    #############################################

    def rosServiceConnectHub(self,request):
        '''
          Incoming requests are used to then try and connect to the gateway hub
          if not already connected.
          
          Requests are of the form of a uri (hostname:port pair) pointing to 
          the gateway hub. 
        '''
        response = gateway_comms.srv.ConnectHubResponse()
        o = urlparse(request.uri)
        response.result = self._connect(o.hostname, o.port)
        if response.result == gateway_comms.msg.Result.SUCCESS:
            rospy.loginfo("Gateway : made direct connection to hub [%s]"%request.uri)
        elif response.result == gateway_comms.msg.Result.HUB_CONNECTION_BLACKLISTED:
            response.error_message = "cowardly refusing your request since that hub is blacklisted [%s]."%request.uri
        elif response.result == gateway_comms.msg.Result.HUB_CONNECTION_ALREADY_EXISTS:
            response.error_message = "(currently) can only connect to one hub at a time [%s]."%self.gateway_sync.hub.name
        else:
            response.error_message = "direct connection failed, probably not available [%s]."%request.uri
        return response

    def rosServiceGatewayInfo(self,msg):
        response = gateway_comms.srv.GatewayInfoResponse()
        # Should add something about connected status here
        if self.gateway_sync.unique_name != None:
            response.name = self.gateway_sync.unique_name
        else:
            response.name = self.gateway_sync.unresolved_name
        response.connected = self.gateway_sync.is_connected
        response.hub_name = self.gateway_sync.hub.name
        for connection_type in rocon_gateway.connection_types:
            response.flipped_connections.extend(self.gateway_sync.flipped_interface.flipped[connection_type])
            response.flipped_in_connections.extend(self.gateway_sync.flipped_interface.flippedInConnections(connection_type))
            response.flip_watchlist.extend(self.gateway_sync.flipped_interface.watchlist[connection_type])
<<<<<<< HEAD
        response.public_watchlist = self.gateway_sync.public_interface.getWatchlist()
        response.public_interface = self.gateway_sync.public_interface.getInterface()
=======
        # response message must have string output
        for flip in response.flip_watchlist:
            if not flip.connection.node:
                flip.connection.node = 'None'
>>>>>>> cc0cb8dc
        return response
    
    def rosServiceRemoteGatewayInfo(self,request):
        
        # Figure out names of relevant gateways
        requested_gateways = request.gateways
        available_gateways = self.gateway_sync.hub.listGateways()
        available_gateways = [x for x in available_gateways if x != self.gateway_sync.unique_name]
        if len(requested_gateways) == 0:
            gateways = available_gateways
        else:
            gateways = [x for x in requested_gateways if x in available_gateways]

        response = gateway_comms.srv.RemoteGatewayInfoResponse()
        # Public Interface
        public_interfaces = self.gateway_sync.hub.listPublicInterfaces(gateways)
        for key in public_interfaces:
            gateway_response = gateway_comms.msg.RemoteGateway(key, public_interfaces[key], [], [])
            response.gateways.append(gateway_response)
        return response

    #############################################
    # Hub Connection Methods
    #############################################

    def _attemptDirectConnection(self):
        '''
          If configured with a static hub_uri, attempt a direct connection.
          
          @return success of the connection
          @rtype bool
        '''
        if self.param['hub_uri'] != '':
            o = urlparse(self.param['hub_uri'])
            if self._connect(o.hostname, o.port) == gateway_comms.msg.Result.SUCCESS:
                rospy.loginfo("Gateway : made direct connection to hub [%s]"%self.param['hub_uri'])
                return True
            else:
                rospy.logwarn("Gateway : failed direct connection attempt to hub [%s]"%self.param['hub_uri'])
        return False

    def _scanForZeroconfHubs(self, previously_found_hubs):
        '''
          Does a quick scan on zeroconf for gateway hubs. If new ones are
          found, and it is not on the blacklist, it attempts a connection.
          
          This gets run in the pre-spin part of the spin loop.
          
          @param previously_found_hubs: zeroconf names of previously scanned hubs
          @type  previously_found_hubs: list of str
        '''
        # Get discovered redis server list from zeroconf
        req = zeroconf_comms.srv.ListDiscoveredServicesRequest() 
        req.service_type = rocon_gateway.zeroconf.gateway_hub_service
        resp = self._zeroconf_services["list_discovered_services"](req)
        rospy.logdebug("Gateway : checking for autodiscovered gateway hubs")
        new_services = lambda l1,l2: [x for x in l1 if x not in l2]
        for service in new_services(resp.services,previously_found_hubs):
            previously_found_hubs.append(service)
            (ip, port) = rocon_gateway.zeroconf.resolveAddress(service)
            rospy.loginfo("Gateway : discovered hub zeroconf service at " + str(ip) + ":"+str(service.port))
            connect_result = self._connect(ip,port)
            if connect_result == gateway_comms.msg.Result.SUCCESS:
                break

    def _connect(self,ip,port):
        if self.gateway_sync.is_connected: 
            rospy.logwarn("Gateway : gateway is already connected, aborting connection attempt.")
            return gateway_comms.msg.Result.HUB_CONNECTION_ALREADY_EXISTS
        try:
            hub_name = rocon_gateway.resolveHub(ip,port)
            rospy.logdebug("Gateway : resolved hub name [%s].", hub_name)
        except redis.exceptions.ConnectionError:
            rospy.logerr("Gateway : couldn't connect to the hub [%s:%s]", ip, port)
            return gateway_comms.msg.Result.HUB_CONNECTION_UNRESOLVABLE
        if ip in self.param['hub_blacklist']:
            rospy.loginfo("Gateway : ignoring blacklisted hub [%s]",ip)
            return gateway_comms.msg.Result.HUB_CONNECTION_BLACKLISTED
        elif hub_name in self.param['hub_blacklist']:
            rospy.loginfo("Gateway : ignoring blacklisted hub [%s]",hub_name)
            return gateway_comms.msg.Result.HUB_CONNECTION_BLACKLISTED
        # Handle whitelist (ip or hub name)
        if (len(self.param['hub_whitelist']) == 0) or (ip in self.param['hub_whitelist']) or (hub_name in self.param['hub_whitelist']):
            if self.gateway_sync.connectToHub(ip,port):
                return gateway_comms.msg.Result.SUCCESS
            else:
                return gateway_comms.msg.Result.HUB_CONNECTION_FAILED
        else:
            rospy.loginfo("Gateway : hub/ip not in non-empty whitelist [%s]",hub_name)
            return gateway_comms.msg.Result.HUB_CONNECTION_NOT_IN_NONEMPTY_WHITELIST

##############################################################################
# Launch point
##############################################################################

if __name__ == '__main__':
    
    rospy.init_node('gateway')
    gateway = Gateway()
    gateway.spin()
    rospy.loginfo("Gateway : shutting down.")
<|MERGE_RESOLUTION|>--- conflicted
+++ resolved
@@ -123,15 +123,12 @@
             response.flipped_connections.extend(self.gateway_sync.flipped_interface.flipped[connection_type])
             response.flipped_in_connections.extend(self.gateway_sync.flipped_interface.flippedInConnections(connection_type))
             response.flip_watchlist.extend(self.gateway_sync.flipped_interface.watchlist[connection_type])
-<<<<<<< HEAD
-        response.public_watchlist = self.gateway_sync.public_interface.getWatchlist()
-        response.public_interface = self.gateway_sync.public_interface.getInterface()
-=======
         # response message must have string output
         for flip in response.flip_watchlist:
             if not flip.connection.node:
                 flip.connection.node = 'None'
->>>>>>> cc0cb8dc
+        response.public_watchlist = self.gateway_sync.public_interface.getWatchlist()
+        response.public_interface = self.gateway_sync.public_interface.getInterface()
         return response
     
     def rosServiceRemoteGatewayInfo(self,request):
