#!/usr/bin/env python
#       
# License: BSD
#   https://raw.github.com/robotics-in-concert/rocon_multimaster/master/multimaster_client/rocon_gateway/LICENSE 
#

import roslib; roslib.load_manifest('rocon_gateway')
import rospy
import rosgraph
import rocon_gateway
from gateway_comms.msg import *
from gateway_comms.srv import *
from zeroconf_comms.srv import *
<<<<<<< HEAD
from rocon_gateway_sync import *
from rocon_gateway_sync.utils import parseConnectionsFromFile
=======
from rocon_gateway import *
>>>>>>> dd41ec76
from std_msgs.msg import String
from urlparse import urlparse

class Gateway():
    '''
      This class is wrapper ros class of gateway sync.
      The role of this node is below:
      1. configure connections to gateway hubs
      2. make use of zeroconf for connections if flagged (optional)
      3. listen for requests (connections, flips, advertising) from the local ros system
      4. listen for requests (flips) from remote gateways
    '''
    def __init__(self):
        # Gateway configuration
        self.gateway_sync = None # hub and local ros master connections
        self.param = {}
        self.callbacks = {}
        self._hub_name = None # name of the gateway hub we are connecting to
        
        # Gateway Ros Api (topics/services/actions)
        self.gateway_service_names = {}
        self.gateway_services = {}
        gateway_request_service_name = "~request"
        gateway_connect_subscriber_name = "~connect"
        
        self.gateway_services['gateway_info'] = rospy.Service('~gateway_info',GatewayInfo,self.processGatewayInfo)
        self.gateway_services['list_public_interfaces'] = rospy.Service('~list_public_interfaces',ListPublicInterfaces,self.processListPublicInterfaces)
        
        # Optional Zeroconf Configuration
        self._zeroconf = False
        self._zeroconf_service = "_ros-gateway-hub._tcp"
        zeroconf_timeout = 5 # Amount of time to wait for the zeroconf services to appear
        zeroconf_add_listener_service = "zeroconf/add_listener"
        zeroconf_connection_service = "zeroconf/list_discovered_services"

        self.param = rocon_gateway.rosParameters()
        self.gateway_sync = GatewaySync(self.param['name']) # redis server (hub) and local ros master connections
        # Setup default public interface watchlist
        if self.param['default_public_interface'] != '':
            rospy.loginfo('Gateway : Parsing default public interface from file [%s]'%self.param['default_public_interface']);
<<<<<<< HEAD
            default_public_interface = parseConnectionsFromFile(self.param['default_public_interface'])
            self.gateway_sync.setPublicWatchlist(default_public_interface)
        else:
            rospy.logwarn('Gateway : No default public interface provided!')

        # Setup default blacklist to use (when explicit blacklist not supplied
        if self.param['blacklist'] != '':
            rospy.loginfo('Gateway : Parsing connection blacklist from file [%s]'%self.param['blacklist']);
            blacklist = parseConnectionsFromFile(self.param['blacklist'])
            self.gateway_sync.setDefaultBlacklist(blacklist)
        else:
            rospy.logwarn('Gateway : No default blacklist provided!')

=======
            default_public_interface = rocon_gateway.parseConnectionsFromFile(self.param['default_public_interface'])
            self.gateway_sync.setPublicWatchlist(default_public_interface)
        else:
            rospy.logwarn('Gateway : No default public interface provided!')
        # Setup default blacklist to use (when explicit blacklist not supplied
        rospy.loginfo('Gateway : Parsing connection blacklist from file [%s]'%self.param['blacklist']);
        blacklist = rocon_gateway.parseConnectionsFromFile(self.param['blacklist'])
        self.gateway_sync.setDefaultBlacklist(blacklist)
>>>>>>> dd41ec76
        self.setupCallbacks()

        # Service Server for local node requests
        self.remote_list_service = rospy.Service(gateway_request_service_name,PublicHandler,self.processLocalRequest)

        self.connect_hub_subscriber = rospy.Subscriber(gateway_connect_subscriber_name,String,self.processConnectHubRequest)

        if self.param['hub_uri'] != '':
            if self.connectByUri(self.param['hub_uri']):
                rospy.logwarn("Gateway : made direct connection attempt to hub [%s]"%self.param['hub_uri'])
            else:
                rospy.logwarn("Gateway : failed direct connection attempt to hub [%s]"%self.param['hub_uri'])
        else: # see if we can use zeroconf to autodect
            rospy.loginfo("Gateway : waiting for zeroconf service to come up...")
            try:
                rospy.wait_for_service(zeroconf_add_listener_service, timeout=zeroconf_timeout)
                self._zeroconf = True
            except rospy.ROSException:
                rospy.logwarn("Gateway : timed out waiting for zeroconf services to come up.")

            if self._zeroconf:
                zeroconf_add_listener = rospy.ServiceProxy(zeroconf_add_listener_service,AddListener)
                self._zeroconf_service_proxy = rospy.ServiceProxy(zeroconf_connection_service,ListDiscoveredServices)
                if not zeroconf_add_listener(service_type = self._zeroconf_service):
                    self._zeroconf = False

    def setupCallbacks(self):
<<<<<<< HEAD

        # Individual callbacks, directly hooked into the gateway sync
        self.gateway_services['advertise'] = rospy.Service('~advertise',Advertise,self.gateway_sync.advertise)
        self.gateway_services['advertise_all'] = rospy.Service('~advertise_all',Advertise,self.gateway_sync.advertiseAll)

=======
# Individual callbacks, directly hooked into the gateway sync
        self.gateway_services['advertise'] = rospy.Service('~advertise',Advertise,self.gateway_sync.advertise)
        self.gateway_services['advertise_all'] = rospy.Service('~advertise_all',Advertise,self.gateway_sync.advertiseAll)        
        
>>>>>>> dd41ec76
        self.callbacks["add_public_topic"] = self.gateway_sync.advertiseOld
        self.callbacks["add_public_service"] = self.gateway_sync.advertiseOld
        self.callbacks["remove_public_topic"] = self.gateway_sync.unadvertiseOld
        self.callbacks["remove_public_service"] = self.gateway_sync.unadvertiseOld
<<<<<<< HEAD

=======
        
>>>>>>> dd41ec76
        self.callbacks["register_foreign_topic"] = self.gateway_sync.pull
        self.callbacks["unregister_foreign_topic"] = self.gateway_sync.unpull

        self.callbacks["register_foreign_service"] = self.gateway_sync.pull
        self.callbacks["unregister_foreign_service"] = self.gateway_sync.unpull

        self.callbacks["make_all_public"] = self.gateway_sync.makeAllPublic
        self.callbacks["remove_all_public"] = self.gateway_sync.removeAllPublic
     
        self.callbacks["flipout_topic"] = self.gateway_sync.oldFlipWrapper
        self.callbacks["remove_flipped_topic"] = self.gateway_sync.oldUnflipWrapper
        self.callbacks["add_named_flipped_topics"] = self.gateway_sync.addNamedFlippedTopics
        self.callbacks["remove_named_flipped_topics"] = self.gateway_sync.removeNamedFlippedTopics

        self.callbacks["flipout_service"] = self.gateway_sync.oldFlipWrapper
        self.callbacks["remove_flipped_service"] = self.gateway_sync.oldUnflipWrapper
        self.callbacks["add_named_flipped_services"] = self.gateway_sync.addNamedFlippedServices
        self.callbacks["remove_named_flipped_services"] = self.gateway_sync.removeNamedFlippedServices

        self.callbacks["flip_all"] = self.gateway_sync.flipAll
        self.callbacks["flip_all_public"] = self.gateway_sync.flipAllPublic
        self.callbacks["flip_list_only"] = self.gateway_sync.flipListOnly

    ##########################################################################
    # Ros Service Callbacks
    ##########################################################################
    
    def processLocalRequest(self,request):
        command = request.command
        success = False
        resp = PublicHandlerResponse()
        resp.success = success

        if command not in self.callbacks.keys():
            print "Wrong Command = " + str(command)
            return resp

        try:
            success, lists = self.callbacks[command](request.list)
        except Exception as e:
            print str(e)
            return resp

        resp.success = success

        return resp

    def processConnectHubRequest(self,uri):
        '''
          Incoming requests are used to then try and connect to the gateway hub
          if not already connected.
          
          Requests are of the form of a uri (hostname:port pair) pointing to 
          the gateway hub. 
        '''
        if not self.gateway_sync.is_connected:
            if self.connectByUri(uri.data):
                rospy.logwarn("Gateway : made direct connection attempt to hub [%s]"%uri.data)
            else:
                rospy.logwarn("Gateway : failed direct connection attempt to hub [%s]"%uri.data)
        else:
            rospy.logwarn("Gateway : is already connected to a hub, cowardly refusing to connect.")

    def processGatewayInfo(self,msg):
        response = GatewayInfoResponse()
        # Should add something about connected status here
        if self.gateway_sync.unique_name != None:
            response.name = self.gateway_sync.unique_name
        else:
            response.name = self.gateway_sync.unresolved_name
        response.public_interface.topics = self.gateway_sync.master.public_interface['topic']
        response.public_interface.services = self.gateway_sync.master.public_interface['service']
        return response
        

    def processListPublicInterfaces(self,request):
        '''
          Returns a list of all public interfaces found advertised on the hub.
        '''
        response = ListPublicInterfacesResponse()
        public_interfaces = self.gateway_sync.hub.listPublicInterfaces()

        for gateway_name in public_interfaces.keys():
            public_interface = PublicInterface()
            public_interface.gateway_name = gateway_name
            interface = Interface()
            interface.topics = public_interfaces[gateway_name]['topic']
            interface.services = public_interfaces[gateway_name]['service']
            public_interface.interface = interface
            response.public_interfaces.append(public_interface)
        return response

    # It clears this client's information from redis-server
    def clearServer(self):
        try:
            self.gateway_sync.clearServer()
        except Exception as e:
            print str(e)
<<<<<<< HEAD

        rospy.loginfo("Gateway : Server cleared");

=======
        rospy.loginfo("Gateway : server cleared");
    
>>>>>>> dd41ec76
    ##########################################################################
    # Connection Handlers
    ##########################################################################

    def scanForZeroconfHubs(self, previously_found_hubs):
        '''
          Does a quick scan on zeroconf for gateway hubs. If new ones are
          found, and it is not on the blacklist, it attempts a connection.
          
          This gets run in the pre-spin part of the spin loop.
          
          @param previously_found_hubs: zeroconf names of previously scanned hubs
          @type  previously_found_hubs: list of str
        '''
        # Get discovered redis server list from zeroconf
        req = ListDiscoveredServicesRequest() 
        req.service_type = self._zeroconf_service
        resp = self._zeroconf_service_proxy(req)
        rospy.logdebug("Gateway : checking for autodiscovered gateway hubs")
        new_services = lambda l1,l2: [x for x in l1 if x not in l2]
        for service in new_services(resp.services,previously_found_hubs):
            previously_found_hubs.append(service)
            (ip, port) = rocon_gateway.resolveZeroconfAddress(service)
            rospy.loginfo("Gateway : discovered hub at " + str(ip) + ":"+str(service.port))
            try:
                self._hub_name = rocon_gateway.resolveHub(ip,port)
                rospy.loginfo("Gateway : resolved hub name [%s].", self._hub_name)
            except redis.exceptions.ConnectionError:
                rospy.logerr("Gateway : couldn't connect to the hub [%s:%s]", ip, port)
                continue
            # Check blacklist (ip or hub name)
            if ip in self.param['hub_blacklist']:
                rospy.loginfo("Gateway : ignoring blacklisted hub [%s]",ip)
                continue
            if self._hub_name in self.param['hub_blacklist']:
                rospy.loginfo("Gateway : ignoring blacklisted hub [%s]",self._hub_name)
                continue
            # Handle whitelist (ip or hub name)
            if len(self.param['hub_whitelist']) == 0:
                if self.connectByZeroconfName(service):
                    break
            elif ip in self.param['hub_whitelist']:
                if self.connectByZeroconfName(service):
                    break
            else:
                if self._hub_name in self.param['hub_whitelist']:
                    if self.connectByZeroconfName(service):
                        break

    def connectByZeroconfName(self,msg):
        (ip, port) = rocon_gateway.resolveZeroconfAddress(msg)
        return self.connect(ip,port)
        
    def connectByUri(self,uri):
        o = urlparse(uri)
        return self.connect(o.hostname, o.port)
    
    def connect(self,ip,port):
        if self.gateway_sync.connectToHub(ip,port):
            return True
        else:
            return False

    ##########################################################################
    # Connection Handlers
    ##########################################################################

    def spin(self):
        previously_found_hubs = []
        while not rospy.is_shutdown() and not self.gateway_sync.is_connected:
            if self._zeroconf:
                self.scanForZeroconfHubs(previously_found_hubs)
            else:
                rospy.logdebug("Gateway : waiting for hub uri input.")
                pass # add ip connect here
            rospy.sleep(3.0)

        # Once you get here, it is connected to redis server
        rospy.loginfo("Gateway : connected to hub [%s]."%self._hub_name) 
        rospy.spin()

        # When the node is going off, it should remove it's info from redis-server
        self.clearServer()

if __name__ == '__main__':
    
    rospy.init_node('gateway')

    gateway = Gateway()
    rospy.loginfo("Gateway : initialised.")

    gateway.spin()
    rospy.loginfo("Gateway : shutting down.")
<|MERGE_RESOLUTION|>--- conflicted
+++ resolved
@@ -11,12 +11,8 @@
 from gateway_comms.msg import *
 from gateway_comms.srv import *
 from zeroconf_comms.srv import *
-<<<<<<< HEAD
-from rocon_gateway_sync import *
-from rocon_gateway_sync.utils import parseConnectionsFromFile
-=======
 from rocon_gateway import *
->>>>>>> dd41ec76
+from rocon_gateway.utils import parseConnectionsFromFile
 from std_msgs.msg import String
 from urlparse import urlparse
 
@@ -57,7 +53,6 @@
         # Setup default public interface watchlist
         if self.param['default_public_interface'] != '':
             rospy.loginfo('Gateway : Parsing default public interface from file [%s]'%self.param['default_public_interface']);
-<<<<<<< HEAD
             default_public_interface = parseConnectionsFromFile(self.param['default_public_interface'])
             self.gateway_sync.setPublicWatchlist(default_public_interface)
         else:
@@ -71,16 +66,6 @@
         else:
             rospy.logwarn('Gateway : No default blacklist provided!')
 
-=======
-            default_public_interface = rocon_gateway.parseConnectionsFromFile(self.param['default_public_interface'])
-            self.gateway_sync.setPublicWatchlist(default_public_interface)
-        else:
-            rospy.logwarn('Gateway : No default public interface provided!')
-        # Setup default blacklist to use (when explicit blacklist not supplied
-        rospy.loginfo('Gateway : Parsing connection blacklist from file [%s]'%self.param['blacklist']);
-        blacklist = rocon_gateway.parseConnectionsFromFile(self.param['blacklist'])
-        self.gateway_sync.setDefaultBlacklist(blacklist)
->>>>>>> dd41ec76
         self.setupCallbacks()
 
         # Service Server for local node requests
@@ -108,27 +93,16 @@
                     self._zeroconf = False
 
     def setupCallbacks(self):
-<<<<<<< HEAD
 
         # Individual callbacks, directly hooked into the gateway sync
         self.gateway_services['advertise'] = rospy.Service('~advertise',Advertise,self.gateway_sync.advertise)
-        self.gateway_services['advertise_all'] = rospy.Service('~advertise_all',Advertise,self.gateway_sync.advertiseAll)
-
-=======
-# Individual callbacks, directly hooked into the gateway sync
-        self.gateway_services['advertise'] = rospy.Service('~advertise',Advertise,self.gateway_sync.advertise)
-        self.gateway_services['advertise_all'] = rospy.Service('~advertise_all',Advertise,self.gateway_sync.advertiseAll)        
-        
->>>>>>> dd41ec76
+        self.gateway_services['advertise_all'] = rospy.Service('~advertise_all',AdvertiseAll,self.gateway_sync.advertiseAll)        
+        
         self.callbacks["add_public_topic"] = self.gateway_sync.advertiseOld
         self.callbacks["add_public_service"] = self.gateway_sync.advertiseOld
         self.callbacks["remove_public_topic"] = self.gateway_sync.unadvertiseOld
         self.callbacks["remove_public_service"] = self.gateway_sync.unadvertiseOld
-<<<<<<< HEAD
-
-=======
-        
->>>>>>> dd41ec76
+
         self.callbacks["register_foreign_topic"] = self.gateway_sync.pull
         self.callbacks["unregister_foreign_topic"] = self.gateway_sync.unpull
 
@@ -227,14 +201,8 @@
             self.gateway_sync.clearServer()
         except Exception as e:
             print str(e)
-<<<<<<< HEAD
-
-        rospy.loginfo("Gateway : Server cleared");
-
-=======
         rospy.loginfo("Gateway : server cleared");
     
->>>>>>> dd41ec76
     ##########################################################################
     # Connection Handlers
     ##########################################################################
