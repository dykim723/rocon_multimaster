#!/usr/bin/env python
#       
# License: BSD
#   https://raw.github.com/robotics-in-concert/rocon_multimaster/master/multimaster_client/rocon_gateway/LICENSE 
#

import roslib; roslib.load_manifest('rocon_gateway')
import rospy
import rosgraph
import rocon_gateway
from gateway_comms.msg import *
from gateway_comms.srv import *
from zeroconf_comms.srv import *
from rocon_gateway_sync import *
from std_msgs.msg import String
from urlparse import urlparse


class Gateway():
    '''
      This class is wrapper ros class of gateway sync.
      The role of this node is below:
      1. configure connections to gateway hubs
      2. make use of zeroconf for connections if flagged (optional)
      3. listen for requests (connections, flips, advertising) from the local ros system
      4. listen for requests (flips) from remote gateways
    '''
    def __init__(self):
        # Gateway configuration
        self.gateway_sync = None # hub and local ros master connections
        self.param = {}
        self.callbacks = {}
        
        # Gateway Ros Api (topics/services/actions)
        self.gateway_service_names = {}
        self.gateway_services = {}
        gateway_request_service_name = "~request"
        gateway_connect_subscriber_name = "~connect"
        
        self.gateway_services['gateway_info'] = rospy.Service('~gateway_info',GatewayInfo,self.processGatewayInfo)
        self.gateway_services['list_public_interfaces'] = rospy.Service('~list_public_interfaces',ListPublicInterfaces,self.processListPublicInterfaces)
        
        # Optional Zeroconf Configuration
        self.zeroconf = False
        self.zeroconf_service = "_ros-gateway-hub._tcp"
        zeroconf_timeout = 5 # Amount of time to wait for the zeroconf services to appear
        zeroconf_add_listener_service = "zeroconf/add_listener"
        zeroconf_connection_service = "zeroconf/list_discovered_services"


        self.param = rocon_gateway.rosParameters()
        self.gateway_sync = GatewaySync(self.param['name']) # redis server (hub) and local ros master connections
        self.setupCallbacks()

        # Service Server for local node requests
        self.remote_list_service = rospy.Service(gateway_request_service_name,PublicHandler,self.processLocalRequest)

        self.connect_hub_subscriber = rospy.Subscriber(gateway_connect_subscriber_name,String,self.processConnectHubRequest)

        if self.param['hub_uri'] != '':
            if self.connectByUri(self.param['hub_uri']):
                rospy.logwarn("Gateway : made direct connection attempt to hub [%s]"%self.param['hub_uri'])
            else:
                rospy.logwarn("Gateway : failed direct connection attempt to hub [%s]"%self.param['hub_uri'])
        else: # see if we can use zeroconf to autodect
            rospy.loginfo("Gateway : waiting for zeroconf service to come up...")
            try:
                rospy.wait_for_service(zeroconf_add_listener_service, timeout=zeroconf_timeout)
                self.zeroconf = True
            except rospy.ROSException:
                rospy.logwarn("Gateway : timed out waiting for zeroconf services to come up.")

            if self.zeroconf:
                zeroconf_add_listener = rospy.ServiceProxy(zeroconf_add_listener_service,AddListener)
                self.zeroconf_service_proxy = rospy.ServiceProxy(zeroconf_connection_service,ListDiscoveredServices)
                if not zeroconf_add_listener(service_type = self.zeroconf_service):
                    self.zeroconf = False

    def setupCallbacks(self):
        self.callbacks["add_public_topic"] = self.gateway_sync.advertise
        self.callbacks["remove_public_topic"] = self.gateway_sync.removePublicTopics

        self.callbacks["add_named_topics"] = self.gateway_sync.addNamedTopics
        self.callbacks["remove_named_topics"] = self.gateway_sync.removeNamedTopics

        self.callbacks["add_public_service"] = self.gateway_sync.advertise
        self.callbacks["remove_public_service"] = self.gateway_sync.removePublicService
        self.callbacks["add_named_services"] = self.gateway_sync.addNamedServices
        self.callbacks["remove_named_services"] = self.gateway_sync.removeNamedServices

        self.callbacks["register_foreign_topic"] = self.gateway_sync.requestForeignTopic
        self.callbacks["unregister_foreign_topic"] = self.gateway_sync.unregisterForeignTopic

        self.callbacks["register_foreign_service"] = self.gateway_sync.requestForeignService
        self.callbacks["unregister_foreign_service"] = self.gateway_sync.unregisterForeignService

        self.callbacks["make_all_public"] = self.gateway_sync.makeAllPublic
        self.callbacks["remove_all_public"] = self.gateway_sync.removeAllPublic
     
<<<<<<< HEAD
        callbacks["flipout_topic"] = self.gateway_sync.flipoutTopic
        callbacks["remove_flipped_topic"] = self.gateway_sync.removeFlippedTopic
        callbacks["add_named_flipped_topics"] = self.gateway_sync.addNamedFlippedTopics
        callbacks["remove_named_flipped_topics"] = self.gateway_sync.removeNamedFlippedTopics

        callbacks["flipout_service"] = self.gateway_sync.flipoutService
        callbacks["remove_flipped_service"] = self.gateway_sync.removeFlippedService
        callbacks["add_named_flipped_services"] = self.gateway_sync.addNamedFlippedServices
        callbacks["remove_named_flipped_services"] = self.gateway_sync.removeNamedFlippedServices

        callbacks["flip_all"] = self.gateway_sync.flipAll
        callbacks["flip_all_public"] = self.gateway_sync.flipAllPublic
        callbacks["flip_list_only"] = self.gateway_sync.flipListOnly

        callbacks["post"] = self.gateway_sync.post


    def parse_params(self):
        self.param['hub_uri'] = rospy.get_param('~hub_uri','')

        self.param['whitelist'] = rospy.get_param('~whitelist',[])
        self.param['blacklist'] = rospy.get_param('~blacklist',[])

        # Local topics and services to register redis server
        self.param['local_public_topic'] = rospy.get_param('~local_public_topic',[])
        self.param['local_public_service'] = rospy.get_param('~local_public_service',[])

        self.param['public_named_topics'] = rospy.get_param('~public_named_topics', '')
        self.param['public_named_topics_blacklist'] = rospy.get_param('~public_named_topics_blacklist', '.*zeroconf.*,.*gateway.*,.*rosout.*,.*parameter_descriptions,.*parameter_updates,/tf')

        self.param['public_named_services'] = rospy.get_param('~public_named_services', '')
        self.param['public_named_services_blacklist'] = rospy.get_param('~public_named_services_blacklist', '.*zeroconf.*,.*gateway.*,.*get_loggers,.*set_logger_level')
=======
        self.callbacks["flipout_topic"] = self.flipoutTopic
        self.callbacks["flipout_service"] = self.flipoutService
>>>>>>> 72922ef5

        self.callbacks["post"] = self.gateway_sync.post

    ##########################################################################
    # Ros Service Callbacks
    ##########################################################################
    
    def processLocalRequest(self,request):
        command = request.command
        success = False
        resp = PublicHandlerResponse()
        resp.success = success

        if command not in self.callbacks.keys():
            print "Wrong Command = " + str(command)
            return resp

        try:
            success, lists = self.callbacks[command](request.list)
        except Exception as e:
            print str(e)
            return resp

        if command == "post":
            resp.remotelist = []
            resp.success = success
            resp.concertmaster_list = lists
        else:
            resp.success = success

        return resp

    def processConnectHubRequest(self,uri):
        '''
          Incoming requests are used to then try and connect to the gateway hub
          if not already connected.
          
          Requests are of the form of a uri (hostname:port pair) pointing to 
          the gateway hub. 
        '''
        if not self.gateway_sync.is_connected:
            if self.connectByUri(uri.data):
                rospy.logwarn("Gateway : made direct connection attempt to hub [%s]"%uri.data)
            else:
                rospy.logwarn("Gateway : failed direct connection attempt to hub [%s]"%uri.data)
        else:
            rospy.logwarn("Gateway : is already connected to a hub, cowardly refusing to connect.")

    def processGatewayInfo(self,msg):
        response = GatewayInfoResponse()
        # Should add something about connected status here
        if self.gateway_sync.unique_name != None:
            response.name = self.gateway_sync.unique_name
        else:
            response.name = self.gateway_sync.unresolved_name
        response.public_interface.topics = self.gateway_sync.ros_manager.public_interface['topic']
        response.public_interface.services = self.gateway_sync.ros_manager.public_interface['service']
        return response
        

    def processListPublicInterfaces(self,request):
        '''
          Returns a list of all public interfaces found advertised on the hub.
        '''
        response = ListPublicInterfacesResponse()
        public_interfaces = self.gateway_sync.hub_manager.listPublicInterfaces()

        for gateway_name in public_interfaces.keys():
            public_interface = PublicInterface()
            public_interface.gateway_name = gateway_name
            interface = Interface()
            interface.topics = public_interfaces[gateway_name]['topic']
            interface.services = public_interfaces[gateway_name]['service']
            public_interface.interface = interface
            response.public_interfaces.append(public_interface)
        return response




    # It clears this client's information from redis-server
    def clearServer(self):
        try:
            self.gateway_sync.clearServer()
        except Exception as e:
            print str(e)

        print "Server cleared"


    def connectByZeroconfName(self,msg):
        (ip, port) = rocon_gateway.resolveZeroconfAddress(msg)
        return self.connect(ip,port)
        
    def connectByUri(self,uri):
        o = urlparse(uri)
        return self.connect(o.hostname, o.port)
    
    def connect(self,ip,port):
        if self.gateway_sync.connectToHub(ip,port):
            return True
        else:
            return False

    def spin(self):
        previously_found_hubs = []
        while not rospy.is_shutdown() and not self.gateway_sync.is_connected:
            if self.zeroconf:
                # Get discovered redis server list from zeroconf
                req = ListDiscoveredServicesRequest() 
                req.service_type = self.zeroconf_service
                resp = self.zeroconf_service_proxy(req)
                
                rospy.logdebug("Gateway : checking for autodiscovered gateway hubs")
                
                new_services = lambda l1,l2: [x for x in l1 if x not in l2]
                for service in new_services(resp.services,previously_found_hubs):
                    previously_found_hubs.append(service)
                    (ip, port) = rocon_gateway.resolveZeroconfAddress(service)
                    rospy.loginfo("Gateway : discovered hub at " + str(ip) + ":"+str(service.port))
                    try:
                        hub_name = rocon_gateway.resolveHub(ip,port)
                        rospy.loginfo("Gateway : resolved hub name [%s].", hub_name)
                    except redis.exceptions.ConnectionError:
                        rospy.logerr("Gateway : couldn't connect to the hub [%s:%s]", ip, port)
                        continue
                    # Check blacklist (ip or hub name)
                    if ip in self.param['hub_blacklist']:
                        rospy.loginfo("Gateway : ignoring blacklisted hub [%s]",ip)
                        continue
                    if hub_name in self.param['hub_blacklist']:
                        rospy.loginfo("Gateway : ignoring blacklisted hub [%s]",hub_name)
                        continue
                    # Handle whitelist (ip or hub name)
                    if len(self.param['hub_whitelist']) == 0:
                        if self.connectByZeroconfName(service):
                            break
                    elif ip in self.param['hub_whitelist']:
                        if self.connectByZeroconfName(service):
                            break
                    else:
                        if hub_name in self.param['hub_whitelist']:
                            if self.connectByZeroconfName(service):
                                break
            else:
                rospy.logdebug("Gateway : waiting for hub uri input.")
                pass # add ip connect here
            rospy.sleep(3.0)

        # Once you get here, it is connected to redis server
        rospy.loginfo("Gateway : connected to hub [%s]."%hub_name) 
        rospy.loginfo("Register default public topic/service")

        # Add public topics and services
        try:
            self.gateway_sync.advertise(self.param['local_public_topic'])
            self.gateway_sync.advertise(self.param['local_public_service'])
        except Exception as e:
            print str(e)
            sys.exit(0)

        # Add named public topics and services
        if self.param['public_named_topics']:
            self.gateway_sync.addNamedTopics(self.param['public_named_topics'].split(','))
        if self.param['public_named_topics_blacklist']:
            self.gateway_sync.public_topic_blacklist.extend(self.param['public_named_topics_blacklist'].split(','))
        if self.param['public_named_services']:
            self.gateway_sync.addNamedService(self.param['public_named_services'].split(','))
        if self.param['public_named_services_blacklist']:
            self.gateway_sync.public_service_blacklist.extend(self.param['public_named_services_blacklist'].split(','))

        rospy.spin()

        # When the node is going off, it should remove it's info from redis-server
        self.clearServer()
        

if __name__ == '__main__':
    
    rospy.init_node('gateway')

    gateway = Gateway()
    rospy.loginfo("Gateway : initialised.")

    gateway.spin()
    rospy.loginfo("Gateway : shutting down.")
<|MERGE_RESOLUTION|>--- conflicted
+++ resolved
@@ -97,7 +97,6 @@
         self.callbacks["make_all_public"] = self.gateway_sync.makeAllPublic
         self.callbacks["remove_all_public"] = self.gateway_sync.removeAllPublic
      
-<<<<<<< HEAD
         callbacks["flipout_topic"] = self.gateway_sync.flipoutTopic
         callbacks["remove_flipped_topic"] = self.gateway_sync.removeFlippedTopic
         callbacks["add_named_flipped_topics"] = self.gateway_sync.addNamedFlippedTopics
@@ -130,10 +129,6 @@
 
         self.param['public_named_services'] = rospy.get_param('~public_named_services', '')
         self.param['public_named_services_blacklist'] = rospy.get_param('~public_named_services_blacklist', '.*zeroconf.*,.*gateway.*,.*get_loggers,.*set_logger_level')
-=======
-        self.callbacks["flipout_topic"] = self.flipoutTopic
-        self.callbacks["flipout_service"] = self.flipoutService
->>>>>>> 72922ef5
 
         self.callbacks["post"] = self.gateway_sync.post
 
