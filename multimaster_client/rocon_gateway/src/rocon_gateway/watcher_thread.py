--- conflicted
+++ resolved
@@ -46,10 +46,7 @@
         '''
         publishers, subscribers, services = self.master.getSystemState()
         actions = [] # todo : create and prune pubs/subs
-<<<<<<< HEAD
         self._updatePublicInterface(publishers, subscribers, services, actions)
-=======
->>>>>>> a8aa1b34
         self._updateFlips(publishers, subscribers, services, actions)
 
     def _updateFlips(self, publishers, subscribers, services, actions):
