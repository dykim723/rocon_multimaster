<stack>
  <description brief="Fundamental building blocks enabling ros multimaster">
  This doesn't do everything you need for multimaster, however it does
  provide the building blocks common to most or all multimaster systems.
  In particular, it provides the gateway model, which is an upgrade on
  old foreign_relay and master_sync concepts.
  </description>
  <author>Daniel Stonier</author>
  <author>Jihoon Lee</author>
  <author>Piyush Khandelwal</author>
  <license>BSD</license>  
  <review status="experimental" notes=""/>
  <url>http://ros.org/wiki/rocon_multimaster</url>
  <depend stack="ros" />
  <depend stack="ros_comm" /> <!-- rosgraph, rospy -->
<<<<<<< HEAD
  <depend stack="rocon_msgs" /> <!-- gateway_comms -->
  <depend stack="zeroconf_comms" /> <!-- zeroconf_comms -->
=======
  <depend stack="rocon_msgs" /> <!-- gateway_msgs -->
  <depend stack="zeroconf_msgs" /> <!-- zeroconf_msgs -->
>>>>>>> ace9f092
 
</stack><|MERGE_RESOLUTION|>--- conflicted
+++ resolved
@@ -13,12 +13,6 @@
   <url>http://ros.org/wiki/rocon_multimaster</url>
   <depend stack="ros" />
   <depend stack="ros_comm" /> <!-- rosgraph, rospy -->
-<<<<<<< HEAD
-  <depend stack="rocon_msgs" /> <!-- gateway_comms -->
-  <depend stack="zeroconf_comms" /> <!-- zeroconf_comms -->
-=======
   <depend stack="rocon_msgs" /> <!-- gateway_msgs -->
   <depend stack="zeroconf_msgs" /> <!-- zeroconf_msgs -->
->>>>>>> ace9f092
- 
 </stack>